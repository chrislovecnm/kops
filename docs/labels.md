--- conflicted
+++ resolved
@@ -7,17 +7,11 @@
 
 Both are specified at the InstanceGroup level.
 
-A nice use for CloudLabels is to specify [AWS cost allocation tags](http://docs.aws.amazon
-.com/awsaccountbilling/latest/aboutv2/cost-alloc-tags.html).
+A nice use for CloudLabels is to specify [AWS cost allocation tags](http://docs.aws.amazon.com/awsaccountbilling/latest/aboutv2/cost-alloc-tags.html).
 
 A good use for nodeLables is to implement [nodeSelector labels](https://kubernetes
-<<<<<<< HEAD
 .io/docs/concepts/configuration/assign-pod-node/#step-two-add-a-nodeselector-field-to-your-pod-configuration) that 
 survive [AWS EC2 auto scaling groups](https://aws.amazon.com/autoscaling/) replacing unhealthy or unreachable instances.
-=======
-.io/docs/concepts/configuration/assign-pod-node/#step-two-add-a-nodeselector-field-to-your-pod-configuration) that survive 
-[AWS EC2 auto scaling groups](https://aws.amazon.com/autoscaling/) replacing unhealthy or unreachable instances.
->>>>>>> 85675ff1
 
 An example:
 
@@ -39,10 +33,5 @@
 
 To apply changes, you'll need to do a `kops update cluster` and then likely a `kops rolling-update cluster`
 
-<<<<<<< HEAD
 Note for AWS if `kops rolling-update cluster --instance-group nodes` returns "No rolling-update required." you'll need 
-to manually terminate the EC2 node for the auto scaling group to propagate the new labels. 
-=======
-Note for AWS if `kops rolling-update cluster --instance-group nodes` returns "No rolling-update required." you'll need to 
-manually terminate the EC2 node for the auto scaling group to propagate the new labels. 
->>>>>>> 85675ff1
+to manually terminate the EC2 node for the auto scaling group to propagate the new labels. 